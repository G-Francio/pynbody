--- conflicted
+++ resolved
@@ -651,10 +651,9 @@
     return sim['rho']*sim['smooth']**3
 
 @RamsesSnap.derived_quantity
-<<<<<<< HEAD
 def tform(sim) :
     return sim.properties['time']-sim['age']
-=======
+
+@RamsesSnap.derived_quantity
 def temp(sim) :
     return ((sim['p']/sim['rho'])*(1.22*units.m_p/units.k)).in_units("K")
->>>>>>> c472dcff
