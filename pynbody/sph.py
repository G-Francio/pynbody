"""
pynbody SPH rendering module.

This module encompasses Kernel objects, which return C fragments from which
a final C code to perform the rendering is derived.

For most users, the function of interest will be render_image."""

import numpy as np
import scipy, scipy.weave
from scipy.weave import inline
import snapshot, array
import math
from . import snapshot, array

class Kernel(object) :
    def __init__(self) :
        self.h_power = 3
        # Return the power of the smoothing length which appears in
        # the denominator of the expression for the general kernel.
        # Will be 3 for 3D kernels, 2 for 2D kernels.

        self.max_d = 2
        # The maximum value of the displacement over the smoothing for
        # which the kernel is non-zero

    def get_c_code(self) :
        code =""

        sample_pts = np.arange(0,2.01,0.01)
        samples = [self.get_value(x) for x in sample_pts]
        samples_s = str(samples)
        samples_s = "{"+samples_s[1:-1]+"};"
        h_str="*h"*(self.h_power-1)
        if self.h_power==2 :
            code+="#define Z_CONDITION(dz,h) true\n"
        else :
            code+="#define Z_CONDITION(dz,h) abs(dz)<MAX_D_OVER_H*(h)\n"

        if self.h_power==2 :
            code+="#define DISTANCE(dx,dy,dz) sqrt((dx)*(dx)+(dy)*(dy))"
        else :
            code+="#define DISTANCE(dx,dy,dz) sqrt((dx)*(dx)+(dy)*(dy)+(dz)*(dz))"


        code+= """
        const float KERNEL_VALS[] = %s
        #define KERNEL1(d,h) (d<2*h)?KERNEL_VALS[(int)(d/(0.01*h))]/(h%s):0
        #define KERNEL(dx,dy,dz,h) KERNEL1(DISTANCE(dx,dy,dz),h)
        #define MAX_D_OVER_H %d
        """%(samples_s,h_str,self.max_d)
        return code

    def get_value(self, d, h=1) :
        """Get the value of the kernel for a given smoothing length."""
        # Default : spline kernel
        if d<1 :
            f = 1.-(3./2)*d**2 + (3./4.)*d**3
        elif d<2 :
            f = 0.25*(2.-d)**3
        else :
            f = 0

        return f/(math.pi*h**3)

class Kernel2D(Kernel) :
    def __init__(self, k_orig=Kernel()) :
        self.h_power = 2
        self.max_d = k_orig.max_d
        self.k_orig = k_orig

    def get_value(self, d, h=1) :
        import scipy.integrate as integrate
        import numpy as np
        return 2*integrate.quad(lambda z : self.k_orig.get_value(np.sqrt(z**2+d**2), h), 0, h)[0]


class TopHatKernel(object) :
    def __init__(self) :
        self.h_power = 3
        self.max_d = 2

    def get_c_code(self) :
        code = """#define KERNEL1(d,h) (d<%d *h)?%.5e/(h*h*h):0
        #define KERNEL(dx,dy,dz,h) KERNEL1(sqrt((dx)*(dx)+(dy)*(dy)+(dz)*(dz)),h)
        #define Z_CONDITION(dz,h) abs(dz)<(%d*h)
        #define MAX_D_OVER_H %d"""%(self.max_d,3./(math.pi*4*self.max_d**self.h_power),self.max_d, self.max_d)
        return code



def render_spherical_image(snap, qty='rho', nside = 8, distance = 10.0, kernel=Kernel()) :
    """Render an SPH image on a spherical surface. Note this is written in pure python and
    could be optimized into C, but would then need linking with the healpix libraries.
    Also currently uses a top-hat 3D kernel only."""

    import healpy as hp

    try :
        import healpy_f as hpf
        query_disc = hpf.query_disc
    except ImportError :
        query_disc = lambda a, b, c : hp.query_disc(a,b,c,deg=False)

    ind = np.where(np.abs(snap["r"]-distance)<snap["smooth"]*kernel.max_d)

    print "Spherical image from",len(ind[0]),"particles"
    D = snap["r"]
    h = snap["smooth"]

    im = np.zeros(hp.nside2npix(nside))

    for i in ind[0] :
        # angular radius subtended by the intersection of the boundary
        # of the SPH particle with the boundary surface of the calculation
        rad = np.arctan(math.sqrt((h[i]*kernel.max_d)**2 - (D[i]-distance)**2)/distance)
        try :
            i2 = query_disc(nside, snap["pos"][i], rad)
        except UnboundLocalError :
            i2 = []

        im[i2]+=((snap[qty][i]*snap["mass"][i]/snap["rho"][i]) / (math.pi*4*((kernel.max_d*h[i])**3)/3))

    im = im.view(array.SimArray)
    im.units = snap[qty].units*snap["mass"].units/snap["rho"].units/snap["smooth"].units**3
    im.sim = snap

    return im

def render_image(snap, qty='rho', x2=100, nx=500, y2=None, ny=None, x1=None, 
                 y1=None, z_plane = 0.0, out_units=None, xy_units='kpc',
                 kernel=Kernel()) :

    """Render an SPH image using a typical (mass/rho)-weighted 'scatter'
    scheme.

    Keyword arguments:
    qty -- The name of the array within the simulation to render
    x2 -- The x-coordinate of the right edge of the image (default 100.0)
    nx -- The number of pixels wide to make the image (default 500)
    y2 -- The y-coordinate of the upper edge of the image (default x2)
    ny -- The number of pixels tall to make the image (default nx)
    x1 -- The x-coordinate of the left edge of the image (default -x2)
    y1 -- The y-coordinate of the lower edge of the image (default -y2)
    z_plane -- The z-coordinate of the plane of the image (default 0.0)
    out_units -- The units to convert the output image into (default no conversion)
    xy_units -- The units for the x and y axes
    kernel -- The Kernel object to use (default Kernel(), a 3D spline kernel)
    """

    import os, os.path

    if y2 is None :
        y2 = x2
    if ny is None :
        ny = nx
    if x1 is None :
        x1 = -x2
    if y1 is None :
        y1 = -y2

    x1, x2, y1, y2, z1 = [float(q) for q in x1,x2,y1,y2,z_plane]

    result = np.zeros((nx,ny),dtype=np.float32)

    n_part = len(snap)
    x = snap['x'].in_units(xy_units)
    y = snap['y'].in_units(xy_units)
    z = snap['z'].in_units(xy_units)

    import pdb; pdb.set_trace()
    sm = snap['smooth']

    if sm.units!=x.units :
        sm.convert_units(x.units)

    qty_s = qty
    qty = snap[qty]
    mass = snap['mass']
    rho = snap['rho']

    if out_units is not None :
        # Calculate the ratio now so we don't waste time calculating
        # the image only to throw a UnitsException later
        conv_ratio = (qty.units*mass.units/(rho.units*sm.units**kernel.h_power)).ratio(out_units,
                                                                                      **x.conversion_context())



    code = kernel.get_c_code()


    try:
        import pyopencl as cl
        import struct
        import squadron
        
        ctx = cl.create_some_context(interactive=False)
        queue = cl.CommandQueue(ctx)

        mf = cl.mem_flags

        pos = snap['pos']
        par = struct.pack('ffffi', (x2-x1)/nx, (y2-y1)/ny, x1, y1, len(pos))
    
        par_buf = cl.Buffer(ctx, mf.READ_ONLY, len(par))
        cl.enqueue_write_buffer(queue, par_buf, par)
        
        
        
        sm_buf, qty_buf, pos_buf = [cl.Buffer(ctx, mf.READ_ONLY | mf.COPY_HOST_PTR, hostbuf=x.astype(np.float32))
                                              for x in sm, (qty*mass/rho), pos]

        par_buf = cl.Buffer(ctx, mf.READ_ONLY | mf.COPY_HOST_PTR, hostbuf=par)
        
        dest_buf = cl.Buffer(ctx, mf.WRITE_ONLY, result.nbytes)

        local_pos = cl.LocalMemory(500*3*4)
        local_sm = cl.LocalMemory(500*4)
        local_qty = cl.LocalMemory(500*4)
        
        code+=file(os.path.join(os.path.dirname(__file__),
                                'sph_image.cl')).read()

        print code
        
        prg = cl.Program(ctx, code).build(devices=[cl.get_platforms()[0].get_devices()[0]])

        prg.render(queue, result.shape, None, sm_buf, qty_buf, pos_buf, par_buf,
                   dest_buf,
                   local_pos, local_sm, local_qty )
        
        cl.enqueue_read_buffer(queue, dest_buf, result).wait()

    except ImportError :
        
        code+=file(os.path.join(
            os.path.dirname(__file__),
            'sph_image.c')).read()


        # before inlining, the views on the arrays must be standard np.ndarray
        # otherwise the normal numpy macros are not generated
        x,y,z,sm,qty, mass, rho = [q.view(np.ndarray) for q in x,y,z,sm,qty, mass, rho]



<<<<<<< HEAD
    inline(code, ['result', 'nx', 'ny', 'x', 'y', 'z', 'sm',
                  'x1', 'x2', 'y1', 'y2', 'z1',  'qty', 'mass', 'rho'])
=======
        inline(code, ['result', 'nx', 'ny', 'x', 'y', 'z', 'sm',
                      'x1', 'x2', 'y1', 'y2', 'z1',  'qty', 'mass', 'rho'])

>>>>>>> 7fec99a5

    result = result.view(array.SimArray)

    # The weighting works such that there is a factor of (M_u/rho_u)h_u^3
    # where M-u, rho_u and h_u are mass, density and smoothing units
    # respectively. This is dimensionless, but may not be 1 if the units
    # have been changed since load-time.
    if out_units is None :
        result*= (snap['mass'].units / (snap['rho'].units)).ratio(snap['x'].units**3, **snap['x'].conversion_context())

        # The following will be the units of outputs after the above conversion is applied
        result.units = snap[qty_s].units/snap['x'].units**kernel.h_power
    else:
        result*=conv_ratio
        result.units = out_units

    result.sim = snap
    return result


def calculate_smoothing(snap, nleaf=10, nn=16, timing=False):
    """
    Construct a KDTree using the scipy.spatial.KDTree class and determine
    the smoothing lenghts for all particles in the sim snapshot.
    The smoothing length is defined as smooth = 0.5*d, where d is the distance
    of the most distant nearest neighbor.

    The kd tree is saved in the snapshot and the smoothing values are
    saved as a new array.
    """

    import scipy.spatial.ckdtree as kdtree
    from time import time

    t1 = time()
    snap.kdt = kdtree.cKDTree(snap['pos'], leafsize=nleaf)
    t2 = time()
    if timing:
        print 'tree built in ' + str(t2-t1) + ' seconds'

    t3 = time()
    nd,ni = snap.kdt.query(snap['pos'],k=nn)
    t4 = time()
    if timing:
        print 'nn search in ' + str(t4-t3) + ' seconds'

    # add the smoothing length as an array
    # nd is sorted, so only need the last item
    # also set the units to be the same as the current distance
    snap['smooth'] = array.SimArray(0.5*nd[:,nn-1], snap['pos'].units)

    # keep the list of nearest-neighbor indices
    del snap['nn_index']
    snap['nn_index'] = ni


#@snapshot.SimSnap.derived_quantity
#def smooth(sim):
#    calculate_smoothing(sim)<|MERGE_RESOLUTION|>--- conflicted
+++ resolved
@@ -127,7 +127,7 @@
 
     return im
 
-def render_image(snap, qty='rho', x2=100, nx=500, y2=None, ny=None, x1=None, 
+def render_image(snap, qty='rho', x2=100, nx=500, y2=None, ny=None, x1=None, \
                  y1=None, z_plane = 0.0, out_units=None, xy_units='kpc',
                  kernel=Kernel()) :
 
@@ -168,7 +168,6 @@
     y = snap['y'].in_units(xy_units)
     z = snap['z'].in_units(xy_units)
 
-    import pdb; pdb.set_trace()
     sm = snap['smooth']
 
     if sm.units!=x.units :
@@ -245,14 +244,9 @@
 
 
 
-<<<<<<< HEAD
-    inline(code, ['result', 'nx', 'ny', 'x', 'y', 'z', 'sm',
-                  'x1', 'x2', 'y1', 'y2', 'z1',  'qty', 'mass', 'rho'])
-=======
         inline(code, ['result', 'nx', 'ny', 'x', 'y', 'z', 'sm',
                       'x1', 'x2', 'y1', 'y2', 'z1',  'qty', 'mass', 'rho'])
 
->>>>>>> 7fec99a5
 
     result = result.view(array.SimArray)
 
