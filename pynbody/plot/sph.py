--- conflicted
+++ resolved
@@ -311,8 +311,6 @@
         if units is None :
             units = im.units
        
-<<<<<<< HEAD
-
         if log :
             units = r"$\log_{10}\,"+units.latex()+"$"
         else :
@@ -320,9 +318,6 @@
                 units=""
             else:
                 units = "$"+units.latex()+"$"
-=======
-        units = "$"+units.latex()+"$"
->>>>>>> 4318cc86
 
         if show_cbar:
             if qtytitle is not None: plt.colorbar(ims).set_label(qtytitle)
