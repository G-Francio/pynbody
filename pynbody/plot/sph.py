"""

sph
===

routines for plotting smoothed quantities

"""

import pylab as p
import matplotlib
import numpy as np
from .. import sph, config
from .. import units as _units
from matplotlib.ticker import ScalarFormatter # RS 
from matplotlib.ticker import FuncFormatter # RS

def fmt(x,pos):
    """
    Custom formatter to handle log of values for color bar
    Not sure why, but the LogFormatterExponenet sometimes
    adds and "e" to the value... ?? This simply returns
    log10 of the value.
    """
    return format(np.log10(x), '.0f')

def sideon_image(sim, *args, **kwargs):
    """

    Rotate the simulation so that the disc of the passed halo is
    side-on, then make an SPH image by passing the parameters into
    the function image

    For a description of keyword arguments see :func:`~pynbody.plot.sph.image`.

    """

    from ..analysis import angmom

    with angmom.sideon(sim):
        return image(sim, *args, **kwargs)


def faceon_image(sim, *args, **kwargs):
    """

    Rotate the simulation so that the disc of the passed halo is
    face-on, then make an SPH image by passing the parameters into
    the function image

    For a description of keyword arguments see :func:`~pynbody.plot.sph.image`.

    """

    from ..analysis import angmom

    with angmom.faceon(sim):
        return image(sim, *args, **kwargs)


<<<<<<< HEAD
def velocity_image(sim, width="10 kpc", vector_color='black',
        edgecolor='black', vector_resolution=40, scale=None, mode='quiver',
        key_x=0.3, key_y=0.9, key_pos='N', key_color='white', 
        key_length="100 km s**-1", density=1.0, **kwargs):
=======
def velocity_image(sim, width="10 kpc", vector_color='black', edgecolor='black', quiverkey_bg_color=None,
                   vector_resolution=40, scale=None, mode='quiver', key_x=0.3, key_y=0.9,
                   key_color='white', key_length="100 km s**-1", density=1.0, **kwargs):
>>>>>>> ef932e7c
    """

    Make an SPH image of the given simulation with velocity vectors overlaid on top.

    For a description of additional keyword arguments see :func:`~pynbody.plot.sph.image`,
    or see the `tutorial <http://pynbody.github.io/pynbody/tutorials/pictures.html#velocity-vectors>`_.

    **Keyword arguments:**

    *vector_color* (black): The color for the velocity vectors

    *edgecolor* (black): edge color used for the lines - using a color
     other than black for the *vector_color* and a black *edgecolor*
     can result in poor readability in pdfs

    *vector_resolution* (40): How many vectors in each dimension (default is 40x40)

    *quiverkey_bg_color* (none): The color for the legend (scale) background

    *scale* (None): The length of a vector that would result in a displayed length of the
    figure width/height.

    *mode* ('quiver'): make a 'quiver' or 'stream' plot

    *key_x* (0.3): Display x (width) position for the vector key (quiver mode only)

    *key_y* (0.9): Display y (height) position for the vector key (quiver mode only)

    *key_color* (white): Color for the vector key (quiver mode only)

    *key_pos* (N): Position of the label relative to the vector key in cardinal directions (quiver mode only)

    *key_length* (100 km/s): Velocity to use for the vector key (quiver mode only)

    *density* (1.0): Density of stream lines (stream mode only)

    """

    subplot = kwargs.get('subplot', False)
    if subplot:
        p = subplot
    else:
        import matplotlib.pylab as p

    vx = image(sim, qty='vx', width=width, log=False,
               resolution=vector_resolution, noplot=True)
    vy = image(sim, qty='vy', width=width, log=False,
               resolution=vector_resolution, noplot=True)
    key_unit = _units.Unit(key_length)

    if isinstance(width, str) or issubclass(width.__class__, _units.UnitBase):
        if isinstance(width, str):
            width = _units.Unit(width)
        width = width.in_units(sim['pos'].units, **sim.conversion_context())

    width = float(width)

    X, Y = np.meshgrid(np.arange(-width / 2, width / 2, width / vector_resolution),
                       np.arange(-width / 2, width / 2, width / vector_resolution))

    im = image(sim, width=width, **kwargs)

    if mode == 'quiver':
        if scale is None:
            Q = p.quiver(X, Y, vx, vy, color=vector_color, edgecolor=edgecolor)
        else:
            Q = p.quiver(X, Y, vx, vy, scale=_units.Unit(scale).in_units(
                sim['vel'].units), color=vector_color, edgecolor=edgecolor)
<<<<<<< HEAD
        p.quiverkey(Q, key_x, key_y, key_unit.in_units(sim['vel'].units, **sim.conversion_context()),
                    r"$\mathbf{" + key_unit.latex() + "}$", labelcolor=key_color, color=key_color, labelpos=key_pos,
                    fontproperties={'size': 16})
=======
        # R. Sarmento - capturing return of quickerkey in 'qk' so I can set background color...
        qk = p.quiverkey(Q, key_x, key_y, key_unit.in_units(sim['vel'].units, **sim.conversion_context()),
                    r"$\mathbf{" + key_unit.latex() + "}$", labelcolor=key_color, color=key_color,
                    fontproperties={'size': 16})
        if  quiverkey_bg_color is not None:
            qk.text.set_backgroundcolor(quiverkey_bg_color)
>>>>>>> ef932e7c
    elif mode == 'stream' :
        Q = p.streamplot(X, Y, vx, vy, color=vector_color, density=density)

    return im


def volume(sim, qty='rho', width=None, resolution=200,
           color=(1.0,1.0,1.0),vmin=None,vmax=None,
           dynamic_range=4.0,log=True,
           create_figure=True):
    """Create a volume rendering of the given simulation using mayavi.

    **Keyword arguments:**

    *qty* (rho): The name of the array to interpolate

    *width* (None): The width of the cube to generate, centered on the origin

    *resolution* (200): The number of elements along each side of the cube

    *color* (white): The color of the volume rendering. The value of each voxel
       is used to set the opacity.

    *vmin* (None): The value for zero opacity (calculated using dynamic_range if None)

    *vmax* (None): The value for full opacity (calculated from the maximum
       value in the region if None)

    *dynamic_range*: The dynamic range to use if vmin and vmax are not specified

    *log* (True): log-scale the image before passing to mayavi

    *create_figure* (True): create a new mayavi figure before rendering
    """

    import mayavi
    from mayavi import mlab
    from tvtk.util.ctf import PiecewiseFunction, ColorTransferFunction



    if create_figure:
        fig = mlab.figure(size=(500,500),bgcolor=(0,0,0))

    grid_data = sph.to_3d_grid(sim,qty=qty,nx=resolution,
                               x2=None if width is None else width/2)



    if log:
        grid_data = np.log10(grid_data)
        if vmin is None:
            vmin = grid_data.max()-dynamic_range
        if vmax is None:
            vmax = grid_data.max()
    else:
        if vmin is None:
            vmin = np.min(grid_data)
        if vmax is None:
            vmax = np.max(grid_data)

    grid_data[grid_data<vmin]=vmin
    grid_data[grid_data>vmax]=vmax

    otf = PiecewiseFunction()
    otf.add_point(vmin,0.0)
    otf.add_point(vmax,1.0)

    sf = mayavi.tools.pipeline.scalar_field(grid_data)
    V = mlab.pipeline.volume(sf,color=color,vmin=vmin,vmax=vmax)




    V.trait_get('volume_mapper')['volume_mapper'].blend_mode = 'maximum_intensity'

    if color is None:
        ctf = ColorTransferFunction()
        ctf.add_rgb_point(vmin,107./255,124./255,132./255)
        ctf.add_rgb_point(vmin+(vmax-vmin)*0.8,200./255,178./255,164./255)
        ctf.add_rgb_point(vmin+(vmax-vmin)*0.9,1.0,210./255,149./255)
        ctf.add_rgb_point(vmax,1.0,222./255,141./255)
        print vmin,vmax
        V._volume_property.set_color(ctf)
        V._ctf = ctf
        V.update_ctf = True

    V._otf = otf
    V._volume_property.set_scalar_opacity(otf)


    return V

def contour(*args, **kwargs):
    """
    Make an SPH image of the given simulation and render it as contours.
    nlevels and levels are passed to pyplot's contour command.

    Other arguments are as for *image*.
    """

    import copy
    kwargs_image = copy.copy(kwargs)
    nlevels = kwargs_image.pop('nlevels',None)
    levels = kwargs_image.pop('levels',None)
    width = kwargs_image.get('width','10 kpc')
    kwargs_image['noplot']=True
    im = image(*args, **kwargs_image)
    res = im.shape

    units = kwargs_image.get('units',None)

    if isinstance(width, str) or issubclass(width.__class__, _units.UnitBase):
        if isinstance(width, str):
            width = _units.Unit(width)
        sim = args[0]
        width = width.in_units(sim['pos'].units, **sim.conversion_context())

    width = float(width)
    x,y = np.meshgrid(np.linspace(-width/2,width/2,res[0]),np.linspace(-width/2,width/2,res[0]))

    p.contour(x,y,im,nlevels=nlevels,levels=levels)



def image(sim, qty='rho', width="10 kpc", resolution=500, units=None, log=True,
          vmin=None, vmax=None, av_z=False, filename=None,
          z_camera=None, clear=True, cmap=None,
          title=None, qtytitle=None, show_cbar=True, subplot=False,
          noplot=False, ret_im=False, fill_nan=True, fill_val=0.0, linthresh=None,
          **kwargs):
    """

    Make an SPH image of the given simulation.

    **Keyword arguments:**

    *qty* (rho): The name of the array to interpolate

    *width* (10 kpc): The overall width and height of the plot. If
     ``width`` is a float or an int, then it is assumed to be in units
     of ``sim['pos']``. It can also be passed in as a string
     indicating the units, i.e. '10 kpc', in which case it is
     converted to units of ``sim['pos']``.

    *resolution* (500): The number of pixels wide and tall

    *units* (None): The units of the output

    *av_z* (False): If True, the requested quantity is averaged down
            the line of sight (default False: image is generated in
            the thin plane z=0, unless output units imply an integral
            down the line of sight). If a string, the requested quantity
            is averaged down the line of sight weighted by the av_z
            array (e.g. use 'rho' for density-weighted quantity;
            the default results when av_z=True are volume-weighted).

    *z_camera* (None): If set, a perspective image is rendered. See
                :func:`pynbody.sph.image` for more details.

    *filename* (None): if set, the image will be saved in a file

    *clear* (True): whether to call clf() on the axes first

    *cmap* (None): user-supplied colormap instance

    *title* (None): plot title

    *qtytitle* (None): colorbar quantity title

    *show_cbar* (True): whether to plot the colorbar

    *subplot* (False): the user can supply a AxesSubPlot instance on
    which the image will be shown

    *noplot* (False): do not display the image, just return the image array

    *ret_im* (False): return the image instance returned by imshow

    *num_threads* (None) : if set, specify the number of threads for
    the multi-threaded routines; otherwise the pynbody.config default is used

    *fill_nan* (True): if any of the image values are NaN, replace with fill_val

    *fill_val* (0.0): the fill value to use when replacing NaNs

    *linthresh* (None): if the image has negative and positive values
     and a log scaling is requested, the part between `-linthresh` and
     `linthresh` is shown on a linear scale to avoid divergence at 0
    """

    if not noplot:
        import matplotlib.pylab as plt

    global config
    if not noplot:
        if subplot:
            p = subplot
        else:
            p = plt

    if isinstance(units, str):
        units = _units.Unit(units)

    if isinstance(width, str) or issubclass(width.__class__, _units.UnitBase):
        if isinstance(width, str):
            width = _units.Unit(width)
        width = width.in_units(sim['pos'].units, **sim.conversion_context())

    width = float(width)

    kernel = sph.Kernel()

    perspective = z_camera is not None
    if perspective and not av_z:
        kernel = sph.Kernel2D()

    if units is not None:
        try:
            sim[qty].units.ratio(units, **sim[qty].conversion_context())
            # if this fails, perhaps we're requesting a projected image?

        except _units.UnitsException:
            # if the following fails, there's no interpretation this routine
            # can cope with
            sim[qty].units.ratio(
                units / (sim['x'].units), **sim[qty].conversion_context())

            # if we get to this point, we want a projected image
            kernel = sph.Kernel2D()

    if av_z:
        if isinstance(kernel, sph.Kernel2D):
            raise _units.UnitsException(
                "Units already imply projected image; can't also average over line-of-sight!")
        else:
            kernel = sph.Kernel2D()
            if units is not None:
                aunits = units * sim['z'].units
            else:
                aunits = None

            if isinstance(av_z, str):
                if units is not None:
                    aunits = units * sim[av_z].units * sim['z'].units
                sim["__prod"] = sim[av_z] * sim[qty]
                qty = "__prod"

            else:
                av_z = "__one"
                sim["__one"] = np.ones_like(sim[qty])
                sim["__one"].units = "1"

            im = sph.render_image(sim, qty, width / 2, resolution, out_units=aunits, kernel=kernel,
                                  z_camera=z_camera, **kwargs)
            im2 = sph.render_image(sim, av_z, width / 2, resolution, kernel=kernel,
                                   z_camera=z_camera, **kwargs)

            top = sim.ancestor

            try:
                del top["__one"]
            except KeyError:
                pass

            try:
                del top["__prod"]
            except KeyError:
                pass

            im = im / im2

    else:
        im = sph.render_image(sim, qty, width / 2, resolution, out_units=units,
                              kernel=kernel,  z_camera=z_camera, **kwargs)

    if fill_nan:
        im[np.isnan(im)] = fill_val

    if not noplot:

        # set the log or linear normalizations
        if log:
            try:
                im[np.where(im == 0)] = abs(im[np.where(abs(im != 0))]).min()
            except ValueError:
                raise ValueError, "Failed to make a sensible logarithmic image. This probably means there are no particles in the view."

            # check if there are negative values -- if so, use the symmetric
            # log normalization
            if (im < 0).any():

                # need to set the linear regime around zero -- set to by
                # default start at 1/1000 of the log range
                if linthresh is None:
                    linthresh = np.nanmax(abs(im)) / 1000.
                norm = matplotlib.colors.SymLogNorm(
                    linthresh, vmin=vmin, vmax=vmax)
            else:
                norm = matplotlib.colors.LogNorm(vmin=vmin, vmax=vmax)

        else:
            norm = matplotlib.colors.Normalize(vmin=vmin, vmax=vmax)

        #
        # do the actual plotting
        #
        if clear and not subplot:
            p.clf()

        if ret_im:
            return p.imshow(im[::-1, :].view(np.ndarray), extent=(-width / 2, width / 2, -width / 2, width / 2),
                            vmin=vmin, vmax=vmax, cmap=cmap, norm = norm)

        ims = p.imshow(im[::-1, :].view(np.ndarray), extent=(-width / 2, width / 2, -width / 2, width / 2),
                       vmin=vmin, vmax=vmax, cmap=cmap, norm = norm)

        u_st = sim['pos'].units.latex()
        if not subplot:
            plt.xlabel("$x/%s$" % u_st)
            plt.ylabel("$y/%s$" % u_st)
        else:
            p.set_xlabel("$x/%s$" % u_st)
            p.set_ylabel("$y/%s$" % u_st)

        if units is None:
            units = im.units

        if log :
            units = r"$\log_{10}\,"+units.latex()+"$"
        else :
            if units.latex() is "":
                units=""
            else:
                units = "$"+units.latex()+"$"

        if show_cbar:
            if log:
                custom_formatter = FuncFormatter(fmt)
                ## l_f = LogFormatterExponent() # sometimes tacks 'e' on value...???
                l_f = custom_formatter
            else:
                l_f = ScalarFormatter()

            if qtytitle is not None:
                plt.colorbar(ims,format=l_f).set_label(qtytitle)
            else:
                plt.colorbar(ims,format=l_f).set_label(units)
        # colorbar doesn't work wtih subplot:  mappable is NoneType
        # elif show_cbar:
        #    import matplotlib.pyplot as mpl
        #    if qtytitle: mpl.colorbar().set_label(qtytitle)
        #    else:        mpl.colorbar().set_label(units)

        if title is not None:
            if not subplot:
                p.title(title)
            else:
                p.set_title(title)

        if filename is not None:
            p.savefig(filename)

        plt.draw()
        # plt.show() - removed by AP on 30/01/2013 - this should not be here as
        # for some systems you don't get back to the command prompt

    return im


def image_radial_profile(im, bins=100):

    xsize, ysize = np.shape(im)
    x = np.arange(-xsize / 2, xsize / 2)
    y = np.arange(-ysize / 2, ysize / 2)
    xs, ys = np.meshgrid(x, y)
    rs = np.sqrt(xs ** 2 + ys ** 2)
    hist, bin_edges = np.histogram(rs, bins=bins)
    inds = np.digitize(rs.flatten(), bin_edges)
    ave_vals = np.zeros(bin_edges.size)
    max_vals = np.zeros(bin_edges.size)
    min_vals = np.zeros(bin_edges.size)
    for i in np.arange(bin_edges.size):
        try:
            min_vals[i] = np.min(10 ** (im.flatten()[np.where(inds == i)]))
        except ValueError:
            min_vals[i] = float('nan')
        ave_vals[i] = np.mean(10 ** (im.flatten()[np.where(inds == i)]))
        try:
            max_vals[i] = np.max(10 ** (im.flatten()[np.where(inds == i)]))
        except ValueError:
            max_vals[i] = float('nan')

    return ave_vals, min_vals, max_vals, bin_edges<|MERGE_RESOLUTION|>--- conflicted
+++ resolved
@@ -58,16 +58,9 @@
         return image(sim, *args, **kwargs)
 
 
-<<<<<<< HEAD
-def velocity_image(sim, width="10 kpc", vector_color='black',
-        edgecolor='black', vector_resolution=40, scale=None, mode='quiver',
-        key_x=0.3, key_y=0.9, key_pos='N', key_color='white', 
-        key_length="100 km s**-1", density=1.0, **kwargs):
-=======
 def velocity_image(sim, width="10 kpc", vector_color='black', edgecolor='black', quiverkey_bg_color=None,
                    vector_resolution=40, scale=None, mode='quiver', key_x=0.3, key_y=0.9,
                    key_color='white', key_length="100 km s**-1", density=1.0, **kwargs):
->>>>>>> ef932e7c
     """
 
     Make an SPH image of the given simulation with velocity vectors overlaid on top.
@@ -136,18 +129,12 @@
         else:
             Q = p.quiver(X, Y, vx, vy, scale=_units.Unit(scale).in_units(
                 sim['vel'].units), color=vector_color, edgecolor=edgecolor)
-<<<<<<< HEAD
-        p.quiverkey(Q, key_x, key_y, key_unit.in_units(sim['vel'].units, **sim.conversion_context()),
-                    r"$\mathbf{" + key_unit.latex() + "}$", labelcolor=key_color, color=key_color, labelpos=key_pos,
-                    fontproperties={'size': 16})
-=======
         # R. Sarmento - capturing return of quickerkey in 'qk' so I can set background color...
         qk = p.quiverkey(Q, key_x, key_y, key_unit.in_units(sim['vel'].units, **sim.conversion_context()),
                     r"$\mathbf{" + key_unit.latex() + "}$", labelcolor=key_color, color=key_color,
                     fontproperties={'size': 16})
         if  quiverkey_bg_color is not None:
             qk.text.set_backgroundcolor(quiverkey_bg_color)
->>>>>>> ef932e7c
     elif mode == 'stream' :
         Q = p.streamplot(X, Y, vx, vy, color=vector_color, density=density)
 
