"""

sph
===

routines for plotting smoothed quantities 

"""

import pylab as p
import numpy as np
from .. import sph, config
from .. import units as _units

def sideon_image(sim, *args, **kwargs) :
    """

    Rotate the simulation so that the disc of the passed halo is
    side-on, then make an SPH image by passing the parameters into
    the function image

    For a description of keyword arguments see :func:`~pynbody.plot.sph.image`.

    """

    from ..analysis import angmom
    if 'center' in kwargs:
        if kwargs['center']:
            angmom.sideon(sim)
    else :
        angmom.sideon(sim)
    return image(sim, *args, **kwargs)

def faceon_image(sim, *args, **kwargs) :
    """

    Rotate the simulation so that the disc of the passed halo is
    face-on, then make an SPH image by passing the parameters into
    the function image

    For a description of keyword arguments see :func:`~pynbody.plot.sph.image`.

    """

    from ..analysis import angmom
    angmom.faceon(sim)
    return image(sim, *args, **kwargs)


def image(sim, qty='rho', width=10, resolution=500, units=None, log=True, 
          vmin=None, vmax=None, av_z = False, filename=False, 
          z_camera=None, clear = True, cmap=None, center=False,
          title=False, qtytitle=False, show_cbar=True, subplot=False,
<<<<<<< HEAD
          noplot = False, ret_im=False, threaded=True,
          number_of_threads=None) :
=======
          noplot = False, ret_im=False, threaded=False) :
>>>>>>> bfd51acc
    """

    Make an SPH image of the given simulation.

    **Keyword arguments:**

    *qty* (rho): The name of the array to interpolate

    *width* (10): The overall width and height of the plot in sim['pos'] units

    *resolution* (500): The number of pixels wide and tall

    *units* (None): The units of the output

    *av_z* (False): If True, the requested quantity is averaged down
            the line of sight (default False: image is generated in
            the thin plane z=0, unless output units imply an integral
            down the line of sight). If a string, the requested quantity
            is averaged down the line of sight weighted by the av_z
            array (e.g. use 'rho' for density-weighted quantity;
            the default results when av_z=True are volume-weighted).

    *z_camera* (None): If set, a perspective image is rendered. See
                :func:`pynbody.sph.image` for more details.
    """

    global config
    if subplot:
        p = subplot
    else :
        import pylab as p

    if isinstance(units, str) :
        units = _units.Unit(units)

    width = float(width)

    kernel = sph.Kernel()

    # use multi-threading?
    if threaded: 
        rfunc = sph.threaded_render_image
        
        if number_of_threads is None : 
            number_of_threads = int(config["number_of_threads"])
        if number_of_threads < 0: 
            import multiprocessing
            number_of_threads = multiprocessing.cpu_count()
        kwargs = {'num_threads': number_of_threads}
    else : 
        rfunc = sph.render_image
        kwargs = {}

    perspective = z_camera is not None
    if perspective and not av_z: kernel = sph.Kernel2D()
    
    if units is not None :
        try :
            sim[qty].units.ratio(units, **sim[qty].conversion_context())
            # if this fails, perhaps we're requesting a projected image?

        except _units.UnitsException :
            # if the following fails, there's no interpretation this routine can cope with
            sim[qty].units.ratio(units/(sim['x'].units), **sim[qty].conversion_context())

            kernel = sph.Kernel2D() # if we get to this point, we want a projected image
    
    if av_z :
        if isinstance(kernel, sph.Kernel2D) :
            raise _units.UnitsException("Units already imply projected image; can't also average over line-of-sight!")
        else :
            kernel = sph.Kernel2D()
            if units is not None :
                aunits = units*sim['z'].units
            else :
                aunits = None

            if isinstance(av_z, str) :
                sim["__prod"] = sim[av_z]*sim[qty]
                qty = "__prod"
            else :
                av_z = "__one"
                sim["__one"]=np.ones_like(sim[qty])
                sim["__one"].units="1"
                
                
            im = rfunc(sim,qty,width/2,resolution,out_units=aunits, kernel = kernel, 
                       z_camera=z_camera, **kwargs)
            im2 = rfunc(sim, av_z, width/2, resolution, kernel=kernel, 
                        z_camera=z_camera, **kwargs)
            
            top = sim.ancestor

            try:
                del top["__one"]
            except KeyError :
                pass

            try:
                del top["__prod"]
            except KeyError :
                pass

            im = im/im2
         
    else :

        im = rfunc(sim,qty,width/2,resolution,out_units=units, 
                   kernel = kernel,  z_camera = z_camera, **kwargs)

    if log :
        im[np.where(im==0)] = abs(im[np.where(im!=0)]).min()
        im = np.log10(im)

    if clear and not subplot : p.clf()

    if ret_im:
        return p.imshow(im[::-1,:],extent=(-width/2,width/2,-width/2,width/2), 
                 vmin=vmin, vmax=vmax, cmap=cmap)

    p.imshow(im[::-1,:],extent=(-width/2,width/2,-width/2,width/2), 
             vmin=vmin, vmax=vmax, cmap=cmap)

    u_st = sim['pos'].units.latex()
    if not subplot:
        p.xlabel("$x/%s$"%u_st)
        p.ylabel("$y/%s$"%u_st)

    if units is None :
        units = im.units
   

    if log :
        units = r"$\log_{10}\,"+units.latex()+"$"
    else :
        units = "$"+units.latex()+"$"

    if not subplot and show_cbar:
        if qtytitle: p.colorbar().set_label(qtytitle)
        else:        p.colorbar().set_label(units)
    # colorbar doesn't work wtih subplot:  mappable is NoneType
    #elif show_cbar:
    #    import matplotlib.pyplot as mpl
    #    if qtytitle: mpl.colorbar().set_label(qtytitle)
    #    else:        mpl.colorbar().set_label(units)

    if title:
        if subplot:
            p.set_title(title)
        else:
            p.title(title)
            

    if filename:
        p.savefig(filename)

    return im

def image_radial_profile(im, bins=100):

    xsize, ysize = np.shape(im)
    x = np.arange(-xsize/2, xsize/2)
    y = np.arange(-ysize/2, ysize/2)
    xs, ys = np.meshgrid(x,y)
    rs = np.sqrt(xs**2 + ys**2)
    hist, bin_edges = np.histogram(rs,bins=bins)
    inds = np.digitize(rs.flatten(), bin_edges)
    ave_vals = np.zeros(bin_edges.size)
    max_vals = np.zeros(bin_edges.size)
    min_vals = np.zeros(bin_edges.size)
    for i in np.arange(bin_edges.size):
        try:
            min_vals[i] = np.min(10**(im.flatten()[np.where(inds == i)]))
        except ValueError:
            min_vals[i] = float('nan')
        ave_vals[i] = np.mean(10**(im.flatten()[np.where(inds == i)]))
        try:
            max_vals[i] = np.max(10**(im.flatten()[np.where(inds == i)]))
        except ValueError:
            max_vals[i] = float('nan')

    return ave_vals, min_vals, max_vals, bin_edges<|MERGE_RESOLUTION|>--- conflicted
+++ resolved
@@ -51,12 +51,8 @@
           vmin=None, vmax=None, av_z = False, filename=False, 
           z_camera=None, clear = True, cmap=None, center=False,
           title=False, qtytitle=False, show_cbar=True, subplot=False,
-<<<<<<< HEAD
           noplot = False, ret_im=False, threaded=True,
           number_of_threads=None) :
-=======
-          noplot = False, ret_im=False, threaded=False) :
->>>>>>> bfd51acc
     """
 
     Make an SPH image of the given simulation.
