from .. import filt, util
from . import cosmology
import numpy as np
import math

<<<<<<< HEAD
def centre_of_mass(sim) : # shared-code names should be explicit, not short
    """Return the centre of mass of the SimSnap"""
    return np.average(sim["pos"],axis=0,weights=sim["mass"]), np.average(sim["vel"],axis=0,weights=sim["mass"])
=======
def center_of_mass(sim) : # shared-code names should be explicit, not short
    """Return the center of mass of the SimSnap"""
    return np.average(sim["pos"],axis=0,weights=sim["mass"])
>>>>>>> 4a26bf26

def shrink_sphere_center(sim, r=None, shrink_factor = 0.7, min_particles = 100, verbose=False) :
    """Return the center according to the shrinking-sphere method
    of Power et al (2003)"""
    x = sim

    if r is None :
        # use rough estimate for a maximum radius
        # results will be insensitive to the exact value chosen
        r = (sim["x"].max()-sim["x"].min())/2

    while len(x)>min_particles :
        com = center_of_mass(x)
        r*=shrink_factor
        x = sim[filt.Sphere(r, com)]
        if verbose:
            print com,r,len(x)
    return com

def virial_radius(sim, cen=(0,0,0), overden=178, r_max=None) :
    """Calculate the virial radius of the halo centerd on the given
    coordinates.

    This is here defined by the sphere centerd on cen which contains a mean
    density of overden * rho_c_0 * (1+z)^3. """

    if r_max is None :
        r_max = (sim["x"].max()-sim["x"].min())
    else :
        sim = sim[filt.Sphere(r_max,cen)]


    r_min = 0.0

    sim["r"] = ((sim["pos"]-cen)**2).sum(axis=1)**(1,2)

    rho = lambda r : sim["mass"][np.where(sim["r"]<r)].sum()/(4.*math.pi*(r**3)/3)
    target_rho = overden * sim.properties["omegaM0"] * cosmology.rho_crit(sim, z=0) * (1.0+sim.properties["z"])**3

    return util.bisect(r_min, r_max, lambda r : target_rho-rho(r), epsilon=0, eta=1.e-3*target_rho, verbose=True)


def potential_minimum(sim) :
    i = sim["phi"].argmin()
    return sim["pos"][i].copy()

def hybrid_center(sim, r='3 kpc', **kwargs) :
    """Determine the center of the halo by finding the
    shrink-sphere -center inside the specified distance
    of the potential minimum"""

    cen_a = potential_minimum(sim)
    return shrink_sphere_center(sim[filt.Sphere(r, cen_a)], **kwargs)

def center(sim, mode='pot') :
    """Determine the center of mass using the specified mode
    and recenter the particles accordingly

    Accepted values for mode are
      'pot': potential minimum
      'com': center of mass
      'ssc': shrink sphere center
    or a function returning the COM."""

    try:
        fn = {'pot': potential_minimum,
              'com': center_of_mass,
              'ssc': shrink_sphere_center}[mode]
    except KeyError :
        fn = mode

    cen = fn(sim)
    sim["pos"]-=cen<|MERGE_RESOLUTION|>--- conflicted
+++ resolved
@@ -3,15 +3,10 @@
 import numpy as np
 import math
 
-<<<<<<< HEAD
+
 def centre_of_mass(sim) : # shared-code names should be explicit, not short
     """Return the centre of mass of the SimSnap"""
     return np.average(sim["pos"],axis=0,weights=sim["mass"]), np.average(sim["vel"],axis=0,weights=sim["mass"])
-=======
-def center_of_mass(sim) : # shared-code names should be explicit, not short
-    """Return the center of mass of the SimSnap"""
-    return np.average(sim["pos"],axis=0,weights=sim["mass"])
->>>>>>> 4a26bf26
 
 def shrink_sphere_center(sim, r=None, shrink_factor = 0.7, min_particles = 100, verbose=False) :
     """Return the center according to the shrinking-sphere method
