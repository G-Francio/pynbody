--- conflicted
+++ resolved
@@ -146,14 +146,11 @@
     if not h_star.has_key('decomp') :
         h_star._create_array('decomp', dtype=int)
     disk = np.where((h_star['jz_by_jzcirc']>j_disk_min)*(h_star['jz_by_jzcirc']<j_disk_max))
-<<<<<<< HEAD
-    h_star['decomp'][disk[0]] = 1
-=======
->>>>>>> f349a97a
 
     h_star['decomp', disk[0]] = 1
     # h_star = h_star[np.where(h_star['decomp']!=1)]
     
+
     # Find disk/spheroid angular momentum cut-off to make spheroid
     # rotational velocity exactly zero.
 
@@ -161,72 +158,45 @@
     JzJcirc = h_star['jz_by_jzcirc']
     te = h_star['te']
 
-<<<<<<< HEAD
 
     if config['verbose'] : 
         print>>sys.stderr, "Finding spheroid/disk angular momentum boundary..."
-    j_crit = util.bisect(0.,1.0,
-                         lambda c : np.mean(V[np.where(JzJcirc<c)]))
-
-    if config['verbose'] : 
-        print>>sys.stderr, "j_crit = ",j_crit
-=======
-    JzJcirc[np.where(JzJcirc!=JzJcirc)]=0
-    
-    if verbose:
-        print "Finding spheroid/disk angular momentum boundary..."
     j_crit = util.bisect(0.,5.0,
                          lambda c : np.mean(V[np.where(JzJcirc<c)]))
 
-        
-    if verbose:
-        print "j_crit = ",j_crit
+
+        
+    if config['verbose'] :
+        print>>sys.stderr, "j_crit = ",j_crit
         if j_crit>j_disk_min :
-            print "!! j_crit exceeds j_disk_min. This is usually a sign that something is going wrong (train-wreck galaxy?) !!"
-            print "!! j_crit will be reset to j_disk_min =",j_disk_min,"!!"
+            print>>sys.stderr, "!! j_crit exceeds j_disk_min. This is usually a sign that something is going wrong (train-wreck galaxy?) !!"
+            print>>sys.stderr, "!! j_crit will be reset to j_disk_min =",j_disk_min,"!!"
             
     if j_crit>j_disk_min :
         j_crit = j_disk_min
-        
->>>>>>> f349a97a
+
     sphere = np.where(h_star['jz_by_jzcirc']<j_crit)
 
 
     if E_cut is None :
         E_cut = np.median(h_star['te'])
 
-<<<<<<< HEAD
     if config['verbose'] : 
         print>>sys.stderr, "E_cut = ",E_cut
 
-=======
-    if verbose :
-        print "E_cut = ",E_cut
-
-
-        
-    
->>>>>>> f349a97a
+
     halo =np.where((te>E_cut) * (JzJcirc<j_crit))
     bulge = np.where((te<=E_cut) * (JzJcirc<j_crit))
     pbulge = np.where((te<=E_cut) * (JzJcirc>j_crit) * ((JzJcirc<j_disk_min) + (JzJcirc>j_disk_max)) )
     thick = np.where((te>E_cut) * (JzJcirc>j_crit) * ((JzJcirc<j_disk_min) + (JzJcirc>j_disk_max)) )
 
 
-<<<<<<< HEAD
-    h_star['decomp'][disk] = 1
-    h_star['decomp'][halo] = 2
-    h_star['decomp'][bulge] = 3
-    h_star['decomp'][thick] = 4
-    h_star['decomp'][pbulge] = 5
-=======
 
     # h_star['decomp', disk] = 1
     h_star['decomp', halo] = 2
     h_star['decomp', bulge] = 3
     h_star['decomp', thick] = 4
     h_star['decomp', pbulge] = 5
->>>>>>> f349a97a
 
     # Return profile object for informational purposes
     return pro_d