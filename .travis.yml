# see https://gist.github.com/dan-blanchard/7045057 for a discussion on using conda with travis ci

language: c
# use language: c to be able to use a matrix of python and numpy versions -- see https://github.com/rmcgibbo/mdtraj/blob/master/.travis.yml

<<<<<<< HEAD
sudo: false

# specify different versions of python and numpy
env:
  - PYTHON=2.6  NUMPY_VERSION=1.6.2 CYTHON="cython>=0.20" IPYTHON="ipython"
  - PYTHON=2.7  NUMPY_VERSION=1.7.1 CYTHON="cython>=0.20" IPYTHON="ipython=3"
  - PYTHON=2.7  NUMPY_VERSION=1.8.1 CYTHON="cython>=0.20" IPYTHON="ipython=3"
  - PYTHON=3.4  NUMPY_VERSION=1.8.1 CYTHON="cython>=0.20" IPYTHON="ipython>=3"
=======
sudo: false # temporary while gfortran package is required for conda problems

# specify different versions of python and numpy
env:
  - PYTHON=2.7  NUMPY_VERSION=1.7.1 CYTHON="cython>=0.20" IPYTHON="ipython=3"
  - PYTHON=2.7  NUMPY_VERSION=1.9.2 CYTHON="cython>=0.20" IPYTHON="ipython>=3"
  - PYTHON=3.4  NUMPY_VERSION=1.9.2 CYTHON="cython>=0.20" IPYTHON="ipython>=3"
>>>>>>> 2c5d6828


before_install:
#  - git clone https://github.com/github/git-lfs.git
#  - export PATH=`pwd`/git-lfs/bin/:$PATH
#  - cd git-lfs
#  - git checkout b0318b25350b9abfe56af0afb0
#  - script/bootstrap
#  - cd ..
  - wget http://repo.continuum.io/miniconda/Miniconda-latest-Linux-x86_64.sh -O miniconda.sh
  - chmod +x miniconda.sh
  - ./miniconda.sh -b -p $HOME/miniconda/
  - export PATH=/home/travis/miniconda/bin:$PATH
  - conda update --yes conda
<<<<<<< HEAD
  - "cd nose; wget https://pynbody.googlecode.com/files/testdata_april_2013.tar.gz; tar -zxvf testdata_april_2013.tar.gz; cd testdata; wget https://www.dropbox.com/s/96d90tivlda46e2/Test_NOSN_NOZCOOL_L010N0128.tar.gz; tar -zxvf Test_NOSN_NOZCOOL_L010N0128.tar.gz; cd ../.."
=======
  - cd nose
#  - git clone https://github.com/pynbody/testdata.git
  - wget http://star.ucl.ac.uk/~app/testdata.tar.gz
  - tar --exclude="._*" -xzvf testdata.tar.gz
#  - cd testdata
#  - ../../git-lfs/bin/git-lfs init
#  - ../../git-lfs/bin/git-lfs fetch
#  - rm -rf *
#  - git checkout -f
  - ls -lht testdata/
  - ls -lht testdata/Test_NOSN_NOZCOOL_L010N0128/data/*
#  - cd ../../
  - cd ..
>>>>>>> 2c5d6828

install:
  - conda create --yes -n ${PYTHON}_${NUMPY_VERSION} python=$PYTHON numpy=$NUMPY_VERSION scipy matplotlib nose h5py pip sphinx pygments pandas $IPYTHON $CYTHON
  - source activate ${PYTHON}_${NUMPY_VERSION}
  - python --version
  - python setup.py install


script:
  - "cd nose; nosetests"
  - if [ ${PYTHON:0:1} -eq 2 ]; then pip install sphinx_bootstrap_theme; cd ../docs; make html; fi<|MERGE_RESOLUTION|>--- conflicted
+++ resolved
@@ -3,16 +3,6 @@
 language: c
 # use language: c to be able to use a matrix of python and numpy versions -- see https://github.com/rmcgibbo/mdtraj/blob/master/.travis.yml
 
-<<<<<<< HEAD
-sudo: false
-
-# specify different versions of python and numpy
-env:
-  - PYTHON=2.6  NUMPY_VERSION=1.6.2 CYTHON="cython>=0.20" IPYTHON="ipython"
-  - PYTHON=2.7  NUMPY_VERSION=1.7.1 CYTHON="cython>=0.20" IPYTHON="ipython=3"
-  - PYTHON=2.7  NUMPY_VERSION=1.8.1 CYTHON="cython>=0.20" IPYTHON="ipython=3"
-  - PYTHON=3.4  NUMPY_VERSION=1.8.1 CYTHON="cython>=0.20" IPYTHON="ipython>=3"
-=======
 sudo: false # temporary while gfortran package is required for conda problems
 
 # specify different versions of python and numpy
@@ -20,7 +10,6 @@
   - PYTHON=2.7  NUMPY_VERSION=1.7.1 CYTHON="cython>=0.20" IPYTHON="ipython=3"
   - PYTHON=2.7  NUMPY_VERSION=1.9.2 CYTHON="cython>=0.20" IPYTHON="ipython>=3"
   - PYTHON=3.4  NUMPY_VERSION=1.9.2 CYTHON="cython>=0.20" IPYTHON="ipython>=3"
->>>>>>> 2c5d6828
 
 
 before_install:
@@ -35,9 +24,6 @@
   - ./miniconda.sh -b -p $HOME/miniconda/
   - export PATH=/home/travis/miniconda/bin:$PATH
   - conda update --yes conda
-<<<<<<< HEAD
-  - "cd nose; wget https://pynbody.googlecode.com/files/testdata_april_2013.tar.gz; tar -zxvf testdata_april_2013.tar.gz; cd testdata; wget https://www.dropbox.com/s/96d90tivlda46e2/Test_NOSN_NOZCOOL_L010N0128.tar.gz; tar -zxvf Test_NOSN_NOZCOOL_L010N0128.tar.gz; cd ../.."
-=======
   - cd nose
 #  - git clone https://github.com/pynbody/testdata.git
   - wget http://star.ucl.ac.uk/~app/testdata.tar.gz
@@ -51,7 +37,6 @@
   - ls -lht testdata/Test_NOSN_NOZCOOL_L010N0128/data/*
 #  - cd ../../
   - cd ..
->>>>>>> 2c5d6828
 
 install:
   - conda create --yes -n ${PYTHON}_${NUMPY_VERSION} python=$PYTHON numpy=$NUMPY_VERSION scipy matplotlib nose h5py pip sphinx pygments pandas $IPYTHON $CYTHON
